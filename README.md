[![Gem](https://img.shields.io/gem/v/discordrb.svg)](https://rubygems.org/gems/discordrb)
[![Gem](https://img.shields.io/gem/dt/discordrb.svg)](https://rubygems.org/gems/discordrb)
[![Build Status](https://travis-ci.org/meew0/discordrb.svg?branch=master)](https://travis-ci.org/meew0/discordrb)
[![Inline docs](http://inch-ci.org/github/meew0/discordrb.svg?branch=master&style=shields)](http://inch-ci.org/github/meew0/discordrb)
[![Join Discord](https://img.shields.io/badge/discord-join-7289DA.svg)](https://discord.gg/0SBTUU1wZTWfFQL2)
# discordrb

An implementation of the [Discord](https://discordapp.com/) API using Ruby.

**News**: Please help test version 2 of discordrb with a lot of changes! A preliminary changelog can be found [here](https://gist.github.com/meew0/ea120051da52604e7873b7cfaed4c40b). The code can be found on the `v2` branch; if you're using bundler you can change the gem reference to `gem 'discordrb', git: 'git://github.com/meew0/discordrb.git', branch: 'v2'`. A downloadable gem file for everybody else will follow here shortly.

## Quick links to sections

* [Dependencies](https://github.com/meew0/discordrb#dependencies)
* [Installation](https://github.com/meew0/discordrb#installation)
* [Usage](https://github.com/meew0/discordrb#usage)
* [Support](https://github.com/meew0/discordrb#support)
* [Development](https://github.com/meew0/discordrb#development), [Contributing](https://github.com/meew0/discordrb#contributing)
* [License](https://github.com/meew0/discordrb#license)

See also: [Documentation](http://www.rubydoc.info/gems/discordrb), [Tutorials](https://github.com/meew0/discordrb/wiki)

## Dependencies

* Ruby 2.1+
* An installed build system for native extensions (on Windows, try the [DevKit](http://rubyinstaller.org/downloads/); installation instructions [here](https://github.com/oneclick/rubyinstaller/wiki/Development-Kit#quick-start))

### Voice dependencies

This section only applies to you if you want to use voice functionality.
* [libsodium](https://github.com/meew0/discordrb/wiki/Installing-libsodium)
* A compiled libopus distribution for your system, anywhere the script can find it (on Windows, make sure it's named `opus.dll`)
* [FFmpeg](https://www.ffmpeg.org/download.html) installed and in your PATH

## Installation

### Linux

On Linux, it should be as simple as running:

    gem install discordrb

### Windows

On Windows, to install discordrb, run this in a shell:

    gem install discordrb

Run the [ping example](https://github.com/meew0/discordrb/blob/master/examples/ping.rb) to verify that the installation works (make sure to replace the username and password in there with your own or your bots'!):

    ruby ping.rb

#### Troubleshooting

**If you get an error like this when installing the gem**:

    ERROR:  Error installing discordrb:
            The 'websocket-driver' native gem requires installed build tools.

You're missing the development kit required to build native extensions. Download the development kit [here](http://rubyinstaller.org/downloads/) (scroll down to "Development Kit", then choose the one for Ruby 2.0 and your system architecture) and extract it somewhere. Open a command prompt in that folder and run:

    ruby dk.rb init
    ruby dk.rb install

Then reinstall discordrb:

    gem uninstall discordrb
    gem install discordrb

<<<<<<< HEAD
**If you get an error like this when running the example**:

    terminate called after throwing an instance of 'std::runtime_error'
      what():  Encryption not available on this event-machine

You're missing the OpenSSL libraries that EventMachine, a dependency of discordrb, needs to be built with to use encrypted connections (which Discord requires). Download the OpenSSL libraries from [here](https://slproweb.com/download/Win32OpenSSL-1_0_2g.exe), install them to their default location and reinstall EventMachine using these libraries:

    gem uninstall eventmachine
    gem install eventmachine -- --with-ssl-dir=C:/OpenSSL-Win32

=======
>>>>>>> 44c8730a
**If you're having trouble getting voice playback to work**:

Look here: https://github.com/meew0/discordrb/wiki/Voice-sending#troubleshooting

## Usage

You can make a simple bot like this:

```ruby
require 'discordrb'

bot = Discordrb::Bot.new token: '<token here>'

bot.message(with_text: 'Ping!') do |event|
  event.respond 'Pong!'
end

bot.run
```

This bot responds to every "Ping!" with a "Pong!".

## Support

You can find me (@meew0, ID 66237334693085184) on the unofficial Discord API server - if you have a question, just ask there, I or somebody else will probably answer you: https://discord.gg/0SBTUU1wZTWfFQL2

## Development

**This section is for developing discordrb itself! If you just want to make a bot, see the [Installation](https://github.com/meew0/discordrb#installation) section.**

After checking out the repo, run `bin/setup` to install dependencies. You can then run tests via `bundle exec rspec spec`. Make sure to run rubocop also: `bundle exec rubocop`. You can also run `bin/console` for an interactive prompt that will allow you to experiment.

To install this gem onto your local machine, run `bundle exec rake install`. To release a new version, update the version number in `version.rb`, and then run `bundle exec rake release`, which will create a git tag for the version, push git commits and tags, and push the `.gem` file to [rubygems.org](https://rubygems.org).

## Contributing

Bug reports and pull requests are welcome on GitHub at https://github.com/meew0/discordrb.


## License

The gem is available as open source under the terms of the [MIT License](http://opensource.org/licenses/MIT).<|MERGE_RESOLUTION|>--- conflicted
+++ resolved
@@ -67,19 +67,6 @@
     gem uninstall discordrb
     gem install discordrb
 
-<<<<<<< HEAD
-**If you get an error like this when running the example**:
-
-    terminate called after throwing an instance of 'std::runtime_error'
-      what():  Encryption not available on this event-machine
-
-You're missing the OpenSSL libraries that EventMachine, a dependency of discordrb, needs to be built with to use encrypted connections (which Discord requires). Download the OpenSSL libraries from [here](https://slproweb.com/download/Win32OpenSSL-1_0_2g.exe), install them to their default location and reinstall EventMachine using these libraries:
-
-    gem uninstall eventmachine
-    gem install eventmachine -- --with-ssl-dir=C:/OpenSSL-Win32
-
-=======
->>>>>>> 44c8730a
 **If you're having trouble getting voice playback to work**:
 
 Look here: https://github.com/meew0/discordrb/wiki/Voice-sending#troubleshooting
