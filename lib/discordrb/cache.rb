# frozen_string_literal: true

require 'discordrb/api'
require 'discordrb/api/server'
require 'discordrb/api/invite'
require 'discordrb/api/user'
require 'discordrb/data'

module Discordrb
  # This mixin module does caching stuff for the library. It conveniently separates the logic behind
  # the caching (like, storing the user hashes or making API calls to retrieve things) from the Bot that
  # actually uses it.
  module Cache
    # Initializes this cache
    def init_cache
      @users = {}

      @servers = {}

      @channels = {}
      @pm_channels = {}
      @group_channels = {}

      @restricted_channels = []
    end

    # Gets a channel given its ID. This queries the internal channel cache, and if the channel doesn't
    # exist in there, it will get the data from Discord.
    # @param id [Integer] The channel ID for which to search for.
    # @param server [Server] The server for which to search the channel for. If this isn't specified, it will be
    #   inferred using the API
    # @return [Channel] The channel identified by the ID.
    def channel(id, server = nil)
      id = id.resolve_id

      raise Discordrb::Errors::NoPermission if @restricted_channels.include? id

      debug("Obtaining data for channel with id #{id}")
      return @channels[id] if @channels[id]

      begin
        begin
          response = API::Channel.resolve(token, id)
        rescue RestClient::ResourceNotFound
          return nil
        end
        channel = Channel.new(JSON.parse(response), self, server)
        @channels[id] = channel
      rescue Discordrb::Errors::NoPermission
        debug "Tried to get access to restricted channel #{id}, blacklisting it"
        @restricted_channels << id
        raise
      end
    end

    # Gets a user by its ID.
    # @note This can only resolve users known by the bot (i.e. that share a server with the bot).
    # @param id [Integer] The user ID that should be resolved.
    # @return [User, nil] The user identified by the ID, or `nil` if it couldn't be found.
    def user(id)
      id = id.resolve_id
      return @users[id] if @users[id]

      LOGGER.out("Resolving user #{id}")
      begin
        response = API::User.resolve(token, id)
      rescue RestClient::ResourceNotFound
        return nil
      end
      user = User.new(JSON.parse(response), self)
      @users[id] = user
    end

    # Gets a server by its ID.
    # @note This can only resolve servers the bot is currently in.
    # @param id [Integer] The server ID that should be resolved.
    # @return [Server, nil] The server identified by the ID, or `nil` if it couldn't be found.
    def server(id)
      id = id.resolve_id
      return @servers[id] if @servers[id]

      LOGGER.out("Resolving server #{id}")
      begin
        response = API::Server.resolve(token, id)
      rescue RestClient::ResourceNotFound
        return nil
      end
      server = Server.new(JSON.parse(response), self)
      @servers[id] = server
    end

    # Gets a member by both IDs, or `Server` and user ID.
    # @param server_or_id [Server, Integer] The `Server` or server ID for which a member should be resolved
    # @param user_id [Integer] The ID of the user that should be resolved
    # @return [Member, nil] The member identified by the IDs, or `nil` if none could be found
    def member(server_or_id, user_id)
      server_id = server_or_id.resolve_id
      user_id = user_id.resolve_id

      server = server_or_id.is_a?(Server) ? server_or_id : self.server(server_id)

      return server.member(user_id) if server.member_cached?(user_id)

      LOGGER.out("Resolving member #{server_id} on server #{user_id}")
      begin
        response = API::Server.resolve_member(token, server_id, user_id)
      rescue RestClient::ResourceNotFound
        return nil
      end
      member = Member.new(JSON.parse(response), server, self)
      server.cache_member(member)
    end

    # Creates a private channel for the given user ID, or if one exists already, returns that one.
    # It is recommended that you use {User#pm} instead, as this is mainly for internal use. However,
    # usage of this method may be unavoidable if only the user ID is known.
    # @param id [Integer] The user ID to generate a private channel for.
    # @return [Channel] A private channel for that user.
    def pm_channel(id)
      id = id.resolve_id
      return @pm_channels[id] if @pm_channels[id]

<<<<<<< HEAD
      debug("Creating pm channel with user id #{id}")
      response = API.create_pm(token, @profile.id, id)
=======
      response = API::User.create_private(token, id)
>>>>>>> 406adc14
      channel = Channel.new(JSON.parse(response), self)
      @pm_channels[id] = channel
    end

    # Returns a group channel for the given channel ID
    # @param id [Integer] The channel ID.
    # @return [Channel] The channel for the given ID.
    def group_channel(id)
      id = id.resolve_id
      return @group_channels[id] if @group_channels[id]
      raise "Tried to get group channel that isn't cached!"
    end

    # Ensures a given user object is cached and if not, cache it from the given data hash.
    # @param data [Hash] A data hash representing a user.
    # @return [User] the user represented by the data hash.
    def ensure_user(data)
      if @users.include?(data['id'].to_i)
        @users[data['id'].to_i]
      else
        @users[data['id'].to_i] = User.new(data, self)
      end
    end

    # Ensures a given server object is cached and if not, cache it from the given data hash.
    # @param data [Hash] A data hash representing a server.
    # @return [Server] the server represented by the data hash.
    def ensure_server(data)
      if @servers.include?(data['id'].to_i)
        @servers[data['id'].to_i]
      else
        @servers[data['id'].to_i] = Server.new(data, self)
      end
    end

    # Ensures a given channel object is cached and if not, cache it from the given data hash.
    # @param data [Hash] A data hash representing a channel.
    # @param server [Server, nil] The server the channel is on, if known.
    # @return [Channel] the channel represented by the data hash.
    def ensure_channel(data, server = nil)
      if @channels.include?(data['id'].to_i)
        @channels[data['id'].to_i]
      else
        @channels[data['id'].to_i] = Channel.new(data, self, server)
      end
    end

    # Requests member chunks for a given server ID.
    # @param id [Integer] The server ID to request chunks for.
    def request_chunks(id)
      @gateway.send_request_members(id, '', 0)
    end

    # Gets the code for an invite.
    # @param invite [String, Invite] The invite to get the code for. Possible formats are:
    #
    #    * An {Invite} object
    #    * The code for an invite
    #    * A fully qualified invite URL (e. g. `https://discordapp.com/invite/0A37aN7fasF7n83q`)
    #    * A short invite URL with protocol (e. g. `https://discord.gg/0A37aN7fasF7n83q`)
    #    * A short invite URL without protocol (e. g. `discord.gg/0A37aN7fasF7n83q`)
    # @return [String] Only the code for the invite.
    def resolve_invite_code(invite)
      invite = invite.code if invite.is_a? Discordrb::Invite
      invite = invite[invite.rindex('/') + 1..-1] if invite.start_with?('http', 'discord.gg')
      invite
    end

    # Gets information about an invite.
    # @param invite [String, Invite] The invite to join. For possible formats see {#resolve_invite_code}.
    # @return [Invite] The invite with information about the given invite URL.
    def invite(invite)
      code = resolve_invite_code(invite)
      Invite.new(JSON.parse(API::Invite.resolve(token, code)), self)
    end

    # Finds a channel given its name and optionally the name of the server it is in.
    # @param channel_name [String] The channel to search for.
    # @param server_name [String] The server to search for, or `nil` if only the channel should be searched for.
    # @param type [Integer, nil] The type of channel to search for (0: text, 1: private, 2: voice, 3: group), or `nil` if any type of
    #   channel should be searched for
    # @return [Array<Channel>] The array of channels that were found. May be empty if none were found.
    def find_channel(channel_name, server_name = nil, type: nil)
      results = []

      if /<#(?<id>\d+)>?/ =~ channel_name
        # Check for channel mentions separately
        return [channel(id)]
      end

      @servers.values.each do |server|
        server.channels.each do |channel|
          results << channel if channel.name == channel_name && (server_name || server.name) == server.name && (!type || (channel.type == type))
        end
      end

      results
    end

    # Finds a user given its username.
    # @param username [String] The username to look for.
    # @return [Array<User>] The array of users that were found. May be empty if none were found.
    def find_user(username)
      @users.values.find_all { |e| e.username == username }
    end
  end
end<|MERGE_RESOLUTION|>--- conflicted
+++ resolved
@@ -119,13 +119,8 @@
     def pm_channel(id)
       id = id.resolve_id
       return @pm_channels[id] if @pm_channels[id]
-
-<<<<<<< HEAD
       debug("Creating pm channel with user id #{id}")
-      response = API.create_pm(token, @profile.id, id)
-=======
-      response = API::User.create_private(token, id)
->>>>>>> 406adc14
+      response = API::User.create_pm(token, id)
       channel = Channel.new(JSON.parse(response), self)
       @pm_channels[id] = channel
     end
